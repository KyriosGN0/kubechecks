--- conflicted
+++ resolved
@@ -212,16 +212,12 @@
 		))
 	defer span.End()
 
-<<<<<<< HEAD
+	err := ce.client.TidyOutdatedComments(ctx, ce.repo)
+	if err != nil {
+		ce.logger.Error().Err(err).Msg("Failed to tidy outdated comments")
+	}
+
 	if len(ce.affectedItems.AppNameToPathMap) <= 0 && len(ce.affectedItems.ApplicationSets) <= 0 {
-=======
-	err := ce.client.TidyOutdatedComments(ctx, ce.repo)
-	if err != nil {
-		ce.logger.Error().Err(err).Msg("Failed to tidy outdated comments")
-	}
-
-	if len(ce.affectedApps) <= 0 && len(ce.affectedAppSets) <= 0 {
->>>>>>> 758929e8
 		ce.logger.Info().Msg("No affected apps or appsets, skipping")
 		ce.client.PostMessage(ctx, ce.repo, ce.repo.CheckID, "No changes")
 		return
